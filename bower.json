{
  "name": "hackmd",
  "description": "Realtime collaborative markdown notes on all platforms.",
  "main": "app.js",
  "license": "MIT",
  "homepage": "https://github.com/hackmdio/hackmd",
  "moduleType": [
    "node"
  ],
  "ignore": [
    "**/.*",
    "node_modules",
    "bower_components",
    "test",
    "tests"
  ],
  "dependencies": {
    "bootstrap": "~3.3.7",
<<<<<<< HEAD
=======
    "jquery": "~3.1.1",
>>>>>>> cd9f8fe3
    "font-awesome": "~4.6.3",
    "Ionicons": "ionicons#~2.0.1",
    "reveal.js": "~3.3.0",
    "spin.js": "~2.3.2",
    "moment": "~2.15.1",
    "handlebars": "~4.0.5",
<<<<<<< HEAD
    "js-yaml": "~3.6.1",
    "raphael": "~2.2.1",
    "xss": "~0.2.13",
    "mermaid": "^6.0.0",
    "MathJax": "^2.6.1",
    "octicons": "~3.5.0",
    "velocity": "^1.2.3",
=======
    "js-url": "~2.3.0",
    "socket.io-client": "~1.5.0",
    "viz.js": "~1.3.0",
    "js-yaml": "~3.6.1",
    "to-markdown": "~3.0.1",
    "lz-string": "~1.4.4",
    "raphael": "~2.2.6",
    "flowchart": "~1.6.3",
    "xss": "~0.2.13",
    "markdown-it": "^8.0.0",
    "markdown-it-abbr": "^1.0.4",
    "markdown-it-footnote": "^3.0.1",
    "markdown-it-deflist": "^2.0.1",
    "markdown-it-mark": "^2.0.0",
    "markdown-it-ins": "^2.0.0",
    "markdown-it-sub": "^1.0.0",
    "markdown-it-sup": "^1.0.0",
    "markdown-it-container": "^2.0.0",
    "mermaid": "^6.0.0",
    "MathJax": "^2.6.1",
    "octicons": "~3.5.0",
    "velocity": "^1.3.1",
    "highlightjs": "^9.7.0",
    "lodash": "^4.16.4",
>>>>>>> cd9f8fe3
    "randomcolor": "randomColor#^0.4.4",
    "Idle.Js": "idle.js#^1.0.0",
<<<<<<< HEAD
    "gist-embed": "*"
=======
    "js-cookie": "^2.1.3",
    "list.js": "^1.2.0",
    "store-js": "store.js#^1.3.20",
    "string": "^3.3.3",
    "visibilityjs": "^1.2.4",
    "pdfobject": "pdfobject2#*",
    "gist-embed": "*",
    "keymaster": "^1.6.3",
    "prism": "^1.5.1",
    "list.pagination.js": "^0.1.1"
>>>>>>> cd9f8fe3
  },
  "resolutions": {
    "jquery": "~3.1.1"
  }
}<|MERGE_RESOLUTION|>--- conflicted
+++ resolved
@@ -16,66 +16,21 @@
   ],
   "dependencies": {
     "bootstrap": "~3.3.7",
-<<<<<<< HEAD
-=======
-    "jquery": "~3.1.1",
->>>>>>> cd9f8fe3
     "font-awesome": "~4.6.3",
     "Ionicons": "ionicons#~2.0.1",
     "reveal.js": "~3.3.0",
     "spin.js": "~2.3.2",
     "moment": "~2.15.1",
     "handlebars": "~4.0.5",
-<<<<<<< HEAD
     "js-yaml": "~3.6.1",
-    "raphael": "~2.2.1",
-    "xss": "~0.2.13",
-    "mermaid": "^6.0.0",
-    "MathJax": "^2.6.1",
-    "octicons": "~3.5.0",
-    "velocity": "^1.2.3",
-=======
-    "js-url": "~2.3.0",
-    "socket.io-client": "~1.5.0",
-    "viz.js": "~1.3.0",
-    "js-yaml": "~3.6.1",
-    "to-markdown": "~3.0.1",
-    "lz-string": "~1.4.4",
     "raphael": "~2.2.6",
-    "flowchart": "~1.6.3",
-    "xss": "~0.2.13",
-    "markdown-it": "^8.0.0",
-    "markdown-it-abbr": "^1.0.4",
-    "markdown-it-footnote": "^3.0.1",
-    "markdown-it-deflist": "^2.0.1",
-    "markdown-it-mark": "^2.0.0",
-    "markdown-it-ins": "^2.0.0",
-    "markdown-it-sub": "^1.0.0",
-    "markdown-it-sup": "^1.0.0",
-    "markdown-it-container": "^2.0.0",
     "mermaid": "^6.0.0",
     "MathJax": "^2.6.1",
     "octicons": "~3.5.0",
     "velocity": "^1.3.1",
-    "highlightjs": "^9.7.0",
-    "lodash": "^4.16.4",
->>>>>>> cd9f8fe3
     "randomcolor": "randomColor#^0.4.4",
     "Idle.Js": "idle.js#^1.0.0",
-<<<<<<< HEAD
     "gist-embed": "*"
-=======
-    "js-cookie": "^2.1.3",
-    "list.js": "^1.2.0",
-    "store-js": "store.js#^1.3.20",
-    "string": "^3.3.3",
-    "visibilityjs": "^1.2.4",
-    "pdfobject": "pdfobject2#*",
-    "gist-embed": "*",
-    "keymaster": "^1.6.3",
-    "prism": "^1.5.1",
-    "list.pagination.js": "^0.1.1"
->>>>>>> cd9f8fe3
   },
   "resolutions": {
     "jquery": "~3.1.1"
